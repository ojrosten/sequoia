////////////////////////////////////////////////////////////////////
//                Copyright Oliver J. Rosten 2019.                //
// Distributed under the GNU GENERAL PUBLIC LICENSE, Version 3.0. //
//    (See accompanying file LICENSE.md or copy at                //
//          https://www.gnu.org/licenses/gpl-3.0.en.html)         //
////////////////////////////////////////////////////////////////////

/*! \file */

#include "TypeTraitsTest.hpp"

#include "sequoia/Core/Meta/TypeTraits.hpp"

#include <array>
#include <complex>
#include <map>
#include <set>
#include <vector>

namespace sequoia::testing
{
  namespace
  {
    struct foo { int x{}; };
  }
  
  [[nodiscard]]
  std::filesystem::path type_traits_test::source_file() const
  {
    return std::source_location::current().file_name();
  }

  void type_traits_test::run_tests()
  {
    test_resolve_to_copy();
    test_is_const_pointer();
    test_is_const_reference();
    test_is_tuple();
    test_is_initializable();
    test_has_allocator_type();
    test_is_compatible();
  }

  void type_traits_test::test_resolve_to_copy()
  {
    {
      using d = resolve_to_copy<int>;

      check("", []() {
          static_assert(std::is_same_v<std::false_type, d::type>);
          return true;
        }()
      );

      check("", []() {
          static_assert(std::is_same_v<std::false_type, resolve_to_copy_t<int>>);
          return true;
        }()
      );

      check("", []() {
          static_assert(!resolve_to_copy_v<int>);
          return true;
        }()
      );
    }

    {
      using d = resolve_to_copy<int, int>;

      check("", []() {
          static_assert(std::is_same_v<std::true_type, d::type>);
          return true;
        }()
      );

      check("", []() {
          static_assert(std::is_same_v<std::true_type, resolve_to_copy_t<int, int>>);
          return true;
        }()
      );

      check("", []() {
          static_assert(resolve_to_copy_v<int, int>);
          return true;
        }()
      );
    }

    {
      using d = resolve_to_copy<int&, int>;

      check("", []() {
          static_assert(std::is_same_v<std::true_type, d::type>);
          return true;
        }()
      );

      check("", []() {
          static_assert(std::is_same_v<std::true_type, resolve_to_copy_t<int&, int>>);
          return true;
        }()
      );

      check("", []() {
          static_assert(resolve_to_copy_v<int&, int>);
          return true;
        }()
      );
    }

    {
      using d = resolve_to_copy<int, int&>;

      check("", []() {
          static_assert(std::is_same_v<std::true_type, d::type>);
          return true;
        }()
      );

      check("", []() {
          static_assert(std::is_same_v<std::true_type, resolve_to_copy_t<int, int&>>);
          return true;
        }()
      );

      check("", []() {
          static_assert(resolve_to_copy_v<int, int&>);
          return true;
        }()
      );
    }

    {
      using d = resolve_to_copy<const int&, volatile int&>;

      check("", []() {
          static_assert(std::is_same_v<std::true_type, d::type>);
          return true;
        }()
      );

      check("", []() {
          static_assert(std::is_same_v<std::true_type, resolve_to_copy_t<const int&, volatile int&>>);
          return true;
        }()
      );

      check("", []() {
          static_assert(resolve_to_copy_v<const int&, volatile int&>);
          return true;
        }()
      );
    }

    {
      using d = resolve_to_copy<int, double>;

      check("", []() {
          static_assert(std::is_same_v<std::false_type, d::type>);
          return true;
        }()
      );

      check("", []() {
          static_assert(std::is_same_v<std::false_type, resolve_to_copy_t<int, double>>);
          return true;
        }()
      );

      check("", []() {
          static_assert(!resolve_to_copy_v<int, double>);
          return true;
        }()
      );
    }

    {
      using d = resolve_to_copy<int, int, int>;

      check("", []() {
          static_assert(std::is_same_v<std::false_type, d::type>);
          return true;
        }()
      );

      check("", []() {
          static_assert(std::is_same_v<std::false_type, resolve_to_copy_t<int, int, double>>);
          return true;
        }()
      );

      check("", []() {
          static_assert(!resolve_to_copy_v<int, int, int>);
          return true;
        }()
      );
    }
  }



  void type_traits_test::test_is_const_pointer()
  {

    check("", []() {
        static_assert(std::is_same_v<std::true_type, is_const_pointer_t<const int*>>);
        return true;
      }()
    );

    check("", []() {
        static_assert(is_const_pointer_v<const int*>);
        return true;
      }()
    );

    check("", []() {
        static_assert(std::is_same_v<std::false_type, is_const_pointer_t<int*>>);
        return true;
      }()
    );

    check("", []() {
        static_assert(!is_const_pointer_v<int*>);
        return true;
      }()
    );

    check("", []() {
        static_assert(std::is_same_v<std::false_type, is_const_pointer_t<int* const>>);
        return true;
      }()
    );

    check("", []() {
        static_assert(!is_const_pointer_v<int* const>);
        return true;
      }()
    );

    check("", []() {
        static_assert(std::is_same_v<std::true_type, is_const_pointer_t<const int* const>>);
        return true;
      }()
    );

    check("", []() {
        static_assert(is_const_pointer_v<const int* const>);
        return true;
      }()
    );
  }

  void type_traits_test::test_is_const_reference()
  {
    check("", []() {
        static_assert(std::is_same_v<std::true_type, is_const_reference_t<const int&>>);
        return true;
      }()
    );

    check("", []() {
        static_assert(is_const_reference_v<const int&>);
        return true;
      }()
    );

    check("", []() {
        static_assert(std::is_same_v<std::true_type, is_const_reference_t<const volatile int&>>);
        return true;
      }()
    );

    check("", []() {
        static_assert(is_const_reference_v<const volatile int&>);
        return true;
      }()
    );

    check("", []() {
        static_assert(std::is_same_v<std::false_type, is_const_reference_t<int&>>);
        return true;
      }()
    );

    check("", []() {
        static_assert(!is_const_reference_v<int&>);
        return true;
      }()
    );
  }

  void type_traits_test::test_is_initializable()
  {
    check("", []() {
        static_assert(std::is_same_v<std::false_type, is_initializable_t<foo, std::vector<int>>>);
        return true;
      }()
    );

    check("", []() {
        static_assert(!is_initializable_v<foo, std::vector<int>>);
        return true;
      }()
    );

    check("", []() {
        static_assert(std::is_same_v<std::true_type, is_initializable_t<foo, int>>);
        return true;
      }()
    );

    check("", []() {
        static_assert(is_initializable_v<foo, int>);
        return true;
      }()
    );
  }

  void type_traits_test::test_is_tuple()
  {
    check("", []() {
        static_assert(!is_tuple_v<int>);
        static_assert(std::is_same_v<std::false_type, is_tuple_t<int>>);
        return true;
      }()
    );

    check("", []() {
        static_assert(is_tuple_v<std::tuple<>>);
        static_assert(std::is_same_v<std::true_type, is_tuple_t<std::tuple<>>>);
        return true;
      }()
    );

    check("", []() {
        static_assert(is_tuple_v<std::tuple<int>>);
        static_assert(std::is_same_v<std::true_type, is_tuple_t<std::tuple<int>>>);
        return true;
      }()
    );
  }

  void type_traits_test::test_has_allocator_type()
  {
<<<<<<< HEAD
    check(report_line(""), []() {
        static_assert(has_allocator_type_v<std::vector<double>>);
        static_assert(std::is_same_v<std::true_type, has_allocator_type_t<std::vector<double>>>);
        return true;
      }()
    );

    check(report_line(""), []() {
        static_assert(!has_allocator_type_v<double>);
        static_assert(std::is_same_v<std::false_type, has_allocator_type_t<double>>);
        return true;
      }()
    );
  }

  void type_traits_test::test_is_compatible()
  {
    check(report_line(""), []() {
        static_assert(is_compatible_v<double, float>);
        static_assert(std::is_same_v<std::true_type, is_compatible_t<double, float>>);
        return true;
      }()
    );

    check(report_line(""), []() {
        static_assert(is_compatible_v<double, double>);
        static_assert(std::is_same_v<std::true_type, is_compatible_t<double, double>>);
        return true;
      }()
    );

    check(report_line(""), []() {
        static_assert(is_compatible_v<double, int>);
        static_assert(std::is_same_v<std::true_type, is_compatible_t<double, int>>);
        return true;
      }()
    );

    check(report_line(""), []() {
        static_assert(!is_compatible_v<float, double>);
        static_assert(std::is_same_v<std::false_type, is_compatible_t<float, double>>);
        return true;
      }()
    );

    check(report_line(""), []() {
        static_assert(is_compatible_v<float, float>);
        static_assert(std::is_same_v<std::true_type, is_compatible_t<float, float>>);
        return true;
      }()
    );

    check(report_line(""), []() {
        static_assert(is_compatible_v<float, int>);
        static_assert(std::is_same_v<std::true_type, is_compatible_t<float, int>>);
        return true;
=======
    check("", []() {
      static_assert(has_allocator_type_v<std::vector<double>>);
      static_assert(std::is_same_v<std::true_type, has_allocator_type_t<std::vector<double>>>);
      return true;
      }()
    );

    check("", []() {
      static_assert(!has_allocator_type_v<double>);
      static_assert(std::is_same_v<std::false_type, has_allocator_type_t<double>>);
      return true;
>>>>>>> bbd9255e
      }()
    );
  }
}<|MERGE_RESOLUTION|>--- conflicted
+++ resolved
@@ -344,7 +344,6 @@
 
   void type_traits_test::test_has_allocator_type()
   {
-<<<<<<< HEAD
     check(report_line(""), []() {
         static_assert(has_allocator_type_v<std::vector<double>>);
         static_assert(std::is_same_v<std::true_type, has_allocator_type_t<std::vector<double>>>);
@@ -401,7 +400,9 @@
         static_assert(is_compatible_v<float, int>);
         static_assert(std::is_same_v<std::true_type, is_compatible_t<float, int>>);
         return true;
-=======
+      }()
+    );
+
     check("", []() {
       static_assert(has_allocator_type_v<std::vector<double>>);
       static_assert(std::is_same_v<std::true_type, has_allocator_type_t<std::vector<double>>>);
@@ -413,7 +414,6 @@
       static_assert(!has_allocator_type_v<double>);
       static_assert(std::is_same_v<std::false_type, has_allocator_type_t<double>>);
       return true;
->>>>>>> bbd9255e
       }()
     );
   }
