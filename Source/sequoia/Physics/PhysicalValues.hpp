--- conflicted
+++ resolved
@@ -1366,7 +1366,6 @@
     [[nodiscard]]    
     to_type operator()(const from_type& pv)
     {
-<<<<<<< HEAD
       return {
         utilities::to_array(
           pv.values(),
@@ -1374,10 +1373,6 @@
         ),
         to_unit_type{}
       };
-=======
-      using delta_temp_t = celsius_temperature_type::displacement_type;
-      return celsius_temperature_type{absTemp.value(), si::units::celsius} - delta_temp_t{Rep(273.15), si::units::celsius};
->>>>>>> 2e5eecf5
     }
   };
 
@@ -1408,7 +1403,6 @@
     [[nodiscard]]    
     to_type operator()(const from_type& pv)
     {
-<<<<<<< HEAD
       return {
         utilities::to_array(
           pv.values(),
@@ -1416,10 +1410,6 @@
         ),
         to_unit_type{}
       };
-=======
-      using delta_temp_t = absolute_temperature_type::displacement_type;
-      return absolute_temperature_type{celsiusTemp.value(), si::units::kelvin} + delta_temp_t{Rep(273.15), si::units::kelvin};
->>>>>>> 2e5eecf5
     }
   };
 
